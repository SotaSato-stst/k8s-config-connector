--- conflicted
+++ resolved
@@ -130,11 +130,8 @@
 	services = append(services, mockedgenetwork.New(env, storage))
 	services = append(services, mockedgecontainer.New(env, storage))
 	services = append(services, mockartifactregistry.New(env, storage))
-<<<<<<< HEAD
 	services = append(services, mockgkehub.New(env, storage))
-=======
 	services = append(services, mockalloydb.New(env, storage))
->>>>>>> 0103a820
 
 	for _, service := range services {
 		service.Register(server)
